/*
Copyright 2019 The Knative Authors.

Licensed under the Apache License, Version 2.0 (the "License");
you may not use this file except in compliance with the License.
You may obtain a copy of the License at

    http://www.apache.org/licenses/LICENSE-2.0

Unless required by applicable law or agreed to in writing, software
distributed under the License is distributed on an "AS IS" BASIS,
WITHOUT WARRANTIES OR CONDITIONS OF ANY KIND, either express or implied.
See the License for the specific language governing permissions and
limitations under the License.
*/

package resources

import (
	"context"
	"fmt"
	"hash/adler32"
	"testing"

	"github.com/google/go-cmp/cmp"

	corev1 "k8s.io/api/core/v1"
	metav1 "k8s.io/apimachinery/pkg/apis/meta/v1"
	"k8s.io/apimachinery/pkg/runtime/schema"
	corev1listers "k8s.io/client-go/listers/core/v1"

	istiov1alpha3 "istio.io/api/networking/v1alpha3"
	"istio.io/client-go/pkg/apis/networking/v1alpha3"
	"knative.dev/net-istio/pkg/reconciler/ingress/config"
	network "knative.dev/networking/pkg"
	"knative.dev/networking/pkg/apis/networking"
	"knative.dev/networking/pkg/apis/networking/v1alpha1"
	fakekubeclient "knative.dev/pkg/client/injection/kube/client/fake"
	fakeserviceinformer "knative.dev/pkg/client/injection/kube/informers/core/v1/service/fake"
	"knative.dev/pkg/kmeta"
	rtesting "knative.dev/pkg/reconciler/testing"
	"knative.dev/pkg/system"
)

var secret = corev1.Secret{
	ObjectMeta: metav1.ObjectMeta{
		Name:      "secret0",
		Namespace: system.Namespace(),
	},
	Data: map[string][]byte{
		"test": []byte("test"),
	},
}

var secretGVK = schema.GroupVersionKind{Version: "v1", Kind: "Secret"}

var wildcardSecret, _ = GenerateCertificate("*.example.com", "secret0", system.Namespace())

var wildcardSecrets = map[string]*corev1.Secret{
	fmt.Sprintf("%s/secret0", system.Namespace()): wildcardSecret,
}

var originSecrets = map[string]*corev1.Secret{
	fmt.Sprintf("%s/secret0", system.Namespace()): &secret,
}

var selector = map[string]string{
	"istio": "ingressgateway",
}

var gateway = v1alpha3.Gateway{
	Spec: istiov1alpha3.Gateway{
		Servers: servers,
	},
}

var servers = []*istiov1alpha3.Server{{
	Hosts: []string{"host1.example.com"},
	Port: &istiov1alpha3.Port{
		Name:     "test-ns/ingress:0",
		Number:   443,
		Protocol: "HTTPS",
	},
	Tls: &istiov1alpha3.ServerTLSSettings{
		Mode:              istiov1alpha3.ServerTLSSettings_SIMPLE,
		ServerCertificate: corev1.TLSCertKey,
		PrivateKey:        corev1.TLSPrivateKeyKey,
	},
}, {
	Hosts: []string{"host2.example.com"},
	Port: &istiov1alpha3.Port{
		Name:     "test-ns/non-ingress:0",
		Number:   443,
		Protocol: "HTTPS",
	},
	Tls: &istiov1alpha3.ServerTLSSettings{
		Mode:              istiov1alpha3.ServerTLSSettings_SIMPLE,
		ServerCertificate: corev1.TLSCertKey,
		PrivateKey:        corev1.TLSPrivateKeyKey,
	},
}}

var httpServer = istiov1alpha3.Server{
	Hosts: []string{"*"},
	Port: &istiov1alpha3.Port{
		Name:     httpServerPortName,
		Number:   80,
		Protocol: "HTTP",
	},
}

var gatewayWithPlaceholderServer = v1alpha3.Gateway{
	Spec: istiov1alpha3.Gateway{
		Servers: []*istiov1alpha3.Server{&placeholderServer},
	},
}

var gatewayWithModifiedWildcardTLSServer = v1alpha3.Gateway{
	Spec: istiov1alpha3.Gateway{
		Servers: []*istiov1alpha3.Server{&modifiedDefaultTLSServer},
	},
}

var modifiedDefaultTLSServer = istiov1alpha3.Server{
	Hosts: []string{"added.by.user.example.com"},
	Port: &istiov1alpha3.Port{
		Name:     "https",
		Number:   443,
		Protocol: "HTTPS",
	},
	Tls: &istiov1alpha3.ServerTLSSettings{
		Mode:              istiov1alpha3.ServerTLSSettings_SIMPLE,
		ServerCertificate: corev1.TLSCertKey,
		PrivateKey:        corev1.TLSPrivateKeyKey,
	},
}

var ingressSpec = v1alpha1.IngressSpec{
	Rules: []v1alpha1.IngressRule{{
		Hosts: []string{"host1.example.com"},
	}},
	TLS: []v1alpha1.IngressTLS{{
		Hosts:           []string{"host1.example.com"},
		SecretName:      "secret0",
		SecretNamespace: system.Namespace(),
	}},
}

var ingressResource = v1alpha1.Ingress{
	ObjectMeta: metav1.ObjectMeta{
		Name:      "ingress",
		Namespace: "test-ns",
	},
	Spec: ingressSpec,
}

func TestGetServers(t *testing.T) {
	servers := GetServers(&gateway, &ingressResource)
	expected := []*istiov1alpha3.Server{{
		Hosts: []string{"host1.example.com"},
		Port: &istiov1alpha3.Port{
			Name:     "test-ns/ingress:0",
			Number:   443,
			Protocol: "HTTPS",
		},
		Tls: &istiov1alpha3.ServerTLSSettings{
			Mode:              istiov1alpha3.ServerTLSSettings_SIMPLE,
			ServerCertificate: corev1.TLSCertKey,
			PrivateKey:        corev1.TLSPrivateKeyKey,
		},
	}}

	if diff := cmp.Diff(expected, servers); diff != "" {
		t.Errorf("Unexpected servers (-want +got): %v", diff)
	}
}

func TestGetHTTPServer(t *testing.T) {
	newGateway := gateway
	newGateway.Spec.Servers = append(newGateway.Spec.Servers, &httpServer)
	server := GetHTTPServer(&newGateway)
	expected := &istiov1alpha3.Server{
		Hosts: []string{"*"},
		Port: &istiov1alpha3.Port{
			Name:     httpServerPortName,
			Number:   80,
			Protocol: "HTTP",
		},
	}
	if diff := cmp.Diff(expected, server); diff != "" {
		t.Errorf("Unexpected server (-want +got): %v", diff)
	}
}

func TestMakeTLSServers(t *testing.T) {
	cases := []struct {
		name                    string
		ci                      *v1alpha1.Ingress
		gatewayServiceNamespace string
		originSecrets           map[string]*corev1.Secret
		expected                []*istiov1alpha3.Server
		wantErr                 bool
	}{{
		name: "secret namespace is the different from the gateway service namespace",
		ci:   &ingressResource,
		// gateway service namespace is "istio-system", while the secret namespace is system.Namespace()("knative-testing").
		gatewayServiceNamespace: "istio-system",
		originSecrets:           originSecrets,
		expected: []*istiov1alpha3.Server{{
			Hosts: []string{"host1.example.com"},
			Port: &istiov1alpha3.Port{
				Name:     "test-ns/ingress:0",
				Number:   443,
				Protocol: "HTTPS",
			},
			Tls: &istiov1alpha3.ServerTLSSettings{
				Mode:              istiov1alpha3.ServerTLSSettings_SIMPLE,
				ServerCertificate: corev1.TLSCertKey,
				PrivateKey:        corev1.TLSPrivateKeyKey,
				CredentialName:    targetSecret(&secret, &ingressResource),
			},
		}},
	}, {
		name: "secret namespace is the same as the gateway service namespace",
		ci:   &ingressResource,
		// gateway service namespace and the secret namespace are both in system.Namespace().
		gatewayServiceNamespace: system.Namespace(),
		originSecrets:           originSecrets,
		expected: []*istiov1alpha3.Server{{
			Hosts: []string{"host1.example.com"},
			Port: &istiov1alpha3.Port{
				Name:     "test-ns/ingress:0",
				Number:   443,
				Protocol: "HTTPS",
			},
			Tls: &istiov1alpha3.ServerTLSSettings{
				Mode:              istiov1alpha3.ServerTLSSettings_SIMPLE,
				ServerCertificate: corev1.TLSCertKey,
				PrivateKey:        corev1.TLSPrivateKeyKey,
				CredentialName:    "secret0",
			},
		}},
	}, {
		name:                    "port name is created with ingress namespace-name",
		ci:                      &ingressResource,
		gatewayServiceNamespace: system.Namespace(),
		originSecrets:           originSecrets,
		expected: []*istiov1alpha3.Server{{
			Hosts: []string{"host1.example.com"},
			Port: &istiov1alpha3.Port{
				// port name is created with <namespace>/<name>
				Name:     "test-ns/ingress:0",
				Number:   443,
				Protocol: "HTTPS",
			},
			Tls: &istiov1alpha3.ServerTLSSettings{
				Mode:              istiov1alpha3.ServerTLSSettings_SIMPLE,
				ServerCertificate: corev1.TLSCertKey,
				PrivateKey:        corev1.TLSPrivateKeyKey,
				CredentialName:    "secret0",
			},
		}},
	}, {
		name:                    "error to make servers because of incorrect originSecrets",
		ci:                      &ingressResource,
		gatewayServiceNamespace: "istio-system",
		originSecrets:           map[string]*corev1.Secret{},
		wantErr:                 true,
	}}
	for _, c := range cases {
		t.Run(c.name, func(t *testing.T) {
			servers, err := MakeTLSServers(c.ci, c.ci.Spec.TLS, c.gatewayServiceNamespace, c.originSecrets)
			if (err != nil) != c.wantErr {
				t.Fatalf("Test: %s; MakeServers error = %v, WantErr %v", c.name, err, c.wantErr)
			}
			if diff := cmp.Diff(c.expected, servers); diff != "" {
				t.Errorf("Unexpected servers (-want, +got): %v", diff)
			}
		})
	}
}

func TestMakeHTTPServer(t *testing.T) {
	cases := []struct {
		name         string
		httpProtocol network.HTTPProtocol
		expected     *istiov1alpha3.Server
	}{{
		name:         "nil HTTP Server",
		httpProtocol: network.HTTPDisabled,
		expected:     nil,
	}, {
		name:         "HTTP server",
		httpProtocol: network.HTTPEnabled,
		expected: &istiov1alpha3.Server{
			Hosts: []string{"*"},
			Port: &istiov1alpha3.Port{
				Name:     httpServerPortName,
				Number:   80,
				Protocol: "HTTP",
			},
		},
	}, {
		name:         "Redirect HTTP server",
		httpProtocol: network.HTTPRedirected,
		expected: &istiov1alpha3.Server{
			Hosts: []string{"*"},
			Port: &istiov1alpha3.Port{
				Name:     httpServerPortName,
				Number:   80,
				Protocol: "HTTP",
			},
			Tls: &istiov1alpha3.ServerTLSSettings{
				HttpsRedirect: true,
			},
		},
	}}
	for _, c := range cases {
		t.Run(c.name, func(t *testing.T) {
			got := MakeHTTPServer(c.httpProtocol, []string{"*"})
			if diff := cmp.Diff(c.expected, got); diff != "" {
				t.Errorf("Unexpected HTTP Server (-want, +got): %v", diff)
			}
		})
	}
}

func TestUpdateGateway(t *testing.T) {
	cases := []struct {
		name            string
		existingServers []*istiov1alpha3.Server
		newServers      []*istiov1alpha3.Server
		original        v1alpha3.Gateway
		expected        v1alpha3.Gateway
	}{{
		name: "Update Gateway servers.",
		existingServers: []*istiov1alpha3.Server{{
			Hosts: []string{"host1.example.com"},
			Port: &istiov1alpha3.Port{
				Name:     "test-ns/ingress:0",
				Number:   443,
				Protocol: "HTTPS",
			},
			Tls: &istiov1alpha3.ServerTLSSettings{
				Mode:              istiov1alpha3.ServerTLSSettings_SIMPLE,
				ServerCertificate: corev1.TLSCertKey,
				PrivateKey:        corev1.TLSPrivateKeyKey,
			},
		}},
		newServers: []*istiov1alpha3.Server{{
			Hosts: []string{"host-new.example.com"},
			Port: &istiov1alpha3.Port{
				Name:     "test-ns/ingress:0",
				Number:   443,
				Protocol: "HTTPS",
			},
			Tls: &istiov1alpha3.ServerTLSSettings{
				Mode:              istiov1alpha3.ServerTLSSettings_SIMPLE,
				ServerCertificate: corev1.TLSCertKey,
				PrivateKey:        corev1.TLSPrivateKeyKey,
			},
		}},
		original: gateway,
		expected: v1alpha3.Gateway{
			Spec: istiov1alpha3.Gateway{
				Servers: []*istiov1alpha3.Server{{
					// The host name was updated to the one in "newServers".
					Hosts: []string{"host-new.example.com"},
					Port: &istiov1alpha3.Port{
						Name:     "test-ns/ingress:0",
						Number:   443,
						Protocol: "HTTPS",
					},
					Tls: &istiov1alpha3.ServerTLSSettings{
						Mode:              istiov1alpha3.ServerTLSSettings_SIMPLE,
						ServerCertificate: corev1.TLSCertKey,
						PrivateKey:        corev1.TLSPrivateKeyKey,
					},
				}, {
					Hosts: []string{"host2.example.com"},
					Port: &istiov1alpha3.Port{
						Name:     "test-ns/non-ingress:0",
						Number:   443,
						Protocol: "HTTPS",
					},
					Tls: &istiov1alpha3.ServerTLSSettings{
						Mode:              istiov1alpha3.ServerTLSSettings_SIMPLE,
						ServerCertificate: corev1.TLSCertKey,
						PrivateKey:        corev1.TLSPrivateKeyKey,
					},
				}},
			},
		},
	}, {
		name: "Delete servers from Gateway",
		existingServers: []*istiov1alpha3.Server{{
			Hosts: []string{"host1.example.com"},
			Port: &istiov1alpha3.Port{
				Name:     "test-ns/ingress:0",
				Number:   443,
				Protocol: "HTTPS",
			},
			Tls: &istiov1alpha3.ServerTLSSettings{
				Mode:              istiov1alpha3.ServerTLSSettings_SIMPLE,
				ServerCertificate: corev1.TLSCertKey,
				PrivateKey:        corev1.TLSPrivateKeyKey,
			},
		}},
		newServers: []*istiov1alpha3.Server{},
		original:   gateway,
		expected: v1alpha3.Gateway{
			Spec: istiov1alpha3.Gateway{
				// Only one server is left. The other one is deleted.
				Servers: []*istiov1alpha3.Server{{
					Hosts: []string{"host2.example.com"},
					Port: &istiov1alpha3.Port{
						Name:     "test-ns/non-ingress:0",
						Number:   443,
						Protocol: "HTTPS",
					},
					Tls: &istiov1alpha3.ServerTLSSettings{
						Mode:              istiov1alpha3.ServerTLSSettings_SIMPLE,
						ServerCertificate: corev1.TLSCertKey,
						PrivateKey:        corev1.TLSPrivateKeyKey,
					},
				}},
			},
		},
	}, {
		name: "Delete servers from Gateway and no real servers are left",

		// All of the servers in the original gateway will be deleted.
		existingServers: []*istiov1alpha3.Server{{
			Hosts: []string{"host1.example.com"},
			Port: &istiov1alpha3.Port{
				Name:     "test-ns/ingress:0",
				Number:   443,
				Protocol: "HTTPS",
			},
			Tls: &istiov1alpha3.ServerTLSSettings{
				Mode:              istiov1alpha3.ServerTLSSettings_SIMPLE,
				ServerCertificate: corev1.TLSCertKey,
				PrivateKey:        corev1.TLSPrivateKeyKey,
			},
		}, {
			Hosts: []string{"host2.example.com"},
			Port: &istiov1alpha3.Port{
				Name:     "test-ns/non-ingress:0",
				Number:   443,
				Protocol: "HTTPS",
			},
			Tls: &istiov1alpha3.ServerTLSSettings{
				Mode:              istiov1alpha3.ServerTLSSettings_SIMPLE,
				ServerCertificate: corev1.TLSCertKey,
				PrivateKey:        corev1.TLSPrivateKeyKey,
			},
		}},
		newServers: []*istiov1alpha3.Server{},
		original:   gateway,
		expected:   gatewayWithPlaceholderServer,
	}, {
		name:            "Add servers to the gateway with only placeholder server",
		existingServers: []*istiov1alpha3.Server{},
		newServers: []*istiov1alpha3.Server{{
			Hosts: []string{"host1.example.com"},
			Port: &istiov1alpha3.Port{
				Name:     "test-ns/ingress:0",
				Number:   443,
				Protocol: "HTTPS",
			},
			Tls: &istiov1alpha3.ServerTLSSettings{
				Mode:              istiov1alpha3.ServerTLSSettings_SIMPLE,
				ServerCertificate: corev1.TLSCertKey,
				PrivateKey:        corev1.TLSPrivateKeyKey,
			},
		}},
		original: gatewayWithPlaceholderServer,
		// The placeholder server should be deleted.
		expected: v1alpha3.Gateway{
			Spec: istiov1alpha3.Gateway{
				Servers: []*istiov1alpha3.Server{{
					Hosts: []string{"host1.example.com"},
					Port: &istiov1alpha3.Port{
						Name:     "test-ns/ingress:0",
						Number:   443,
						Protocol: "HTTPS",
					},
					Tls: &istiov1alpha3.ServerTLSSettings{
						Mode:              istiov1alpha3.ServerTLSSettings_SIMPLE,
						ServerCertificate: corev1.TLSCertKey,
						PrivateKey:        corev1.TLSPrivateKeyKey,
					},
				}},
			},
		},
	}, {
		name:            "Do not delete modified wildcard servers from gateway",
		existingServers: []*istiov1alpha3.Server{},
		newServers: []*istiov1alpha3.Server{{
			Hosts: []string{"host1.example.com"},
			Port: &istiov1alpha3.Port{
				Name:     "clusteringress:0",
				Number:   443,
				Protocol: "HTTPS",
			},
			Tls: &istiov1alpha3.ServerTLSSettings{
				Mode:              istiov1alpha3.ServerTLSSettings_SIMPLE,
				ServerCertificate: corev1.TLSCertKey,
				PrivateKey:        corev1.TLSPrivateKeyKey,
			},
		}},
		original: gatewayWithModifiedWildcardTLSServer,
		expected: v1alpha3.Gateway{
			Spec: istiov1alpha3.Gateway{
				Servers: []*istiov1alpha3.Server{
					{
						Hosts: []string{"host1.example.com"},
						Port: &istiov1alpha3.Port{
							Name:     "clusteringress:0",
							Number:   443,
							Protocol: "HTTPS",
						},
						Tls: &istiov1alpha3.ServerTLSSettings{
							Mode:              istiov1alpha3.ServerTLSSettings_SIMPLE,
							ServerCertificate: corev1.TLSCertKey,
							PrivateKey:        corev1.TLSPrivateKeyKey,
						},
					},
					&modifiedDefaultTLSServer,
				},
			},
		},
	}}

	for _, c := range cases {
		t.Run(c.name, func(t *testing.T) {
			g := UpdateGateway(&c.original, c.newServers, c.existingServers)
			if diff := cmp.Diff(&c.expected, g); diff != "" {
				t.Errorf("Unexpected gateway (-want, +got): %v", diff)
			}
		})
	}
}

func TestMakeWildcardGateways(t *testing.T) {
	testCases := []struct {
		name            string
		wildcardSecrets map[string]*corev1.Secret
		gatewayService  *corev1.Service
		want            []*v1alpha3.Gateway
		wantErr         bool
	}{{
		name:            "happy path: secret namespace is the different from the gateway service namespace",
		wildcardSecrets: wildcardSecrets,
		gatewayService: &corev1.Service{
			ObjectMeta: metav1.ObjectMeta{
				Name:      "istio-ingressgateway",
				Namespace: "istio-system",
			},
			Spec: corev1.ServiceSpec{
				Selector: selector,
			},
		},
		want: []*v1alpha3.Gateway{{
			ObjectMeta: metav1.ObjectMeta{
				Name:            WildcardGatewayName(wildcardSecret.Name, "istio-system", "istio-ingressgateway"),
				Namespace:       system.Namespace(),
				OwnerReferences: []metav1.OwnerReference{*metav1.NewControllerRef(wildcardSecret, secretGVK)},
			},
			Spec: istiov1alpha3.Gateway{
				Selector: selector,
				Servers: []*istiov1alpha3.Server{{
					Hosts: []string{"*.example.com"},
					Port: &istiov1alpha3.Port{
						Name:     "https",
						Number:   443,
						Protocol: "HTTPS",
					},
					Tls: &istiov1alpha3.ServerTLSSettings{
						Mode:              istiov1alpha3.ServerTLSSettings_SIMPLE,
						ServerCertificate: corev1.TLSCertKey,
						PrivateKey:        corev1.TLSPrivateKeyKey,
						CredentialName:    targetWildcardSecretName(wildcardSecret.Name, wildcardSecret.Namespace),
					},
				}, {
					Hosts: []string{"*.example.com"},
					Port: &istiov1alpha3.Port{
						Name:     httpServerPortName,
						Number:   80,
						Protocol: "HTTP",
					},
				}},
			},
		}},
	}, {
		name:            "happy path: secret namespace is the same as the gateway service namespace",
		wildcardSecrets: wildcardSecrets,
		gatewayService: &corev1.Service{
			ObjectMeta: metav1.ObjectMeta{
				Name:      "istio-ingressgateway",
				Namespace: system.Namespace(),
			},
			Spec: corev1.ServiceSpec{
				Selector: selector,
			},
		},
		want: []*v1alpha3.Gateway{{
			ObjectMeta: metav1.ObjectMeta{
				Name:            WildcardGatewayName(wildcardSecret.Name, system.Namespace(), "istio-ingressgateway"),
				Namespace:       system.Namespace(),
				OwnerReferences: []metav1.OwnerReference{*metav1.NewControllerRef(wildcardSecret, secretGVK)},
			},
			Spec: istiov1alpha3.Gateway{
				Selector: selector,
				Servers: []*istiov1alpha3.Server{{
					Hosts: []string{"*.example.com"},
					Port: &istiov1alpha3.Port{
						Name:     "https",
						Number:   443,
						Protocol: "HTTPS",
					},
					Tls: &istiov1alpha3.ServerTLSSettings{
						Mode:              istiov1alpha3.ServerTLSSettings_SIMPLE,
						ServerCertificate: corev1.TLSCertKey,
						PrivateKey:        corev1.TLSPrivateKeyKey,
						CredentialName:    wildcardSecret.Name,
					},
				}, {
					Hosts: []string{"*.example.com"},
					Port: &istiov1alpha3.Port{
						Name:     httpServerPortName,
						Number:   80,
						Protocol: "HTTP",
					},
				}},
			},
		}},
	}, {
		name:            "error to make gateway because of incorrect originSecrets",
		wildcardSecrets: map[string]*corev1.Secret{"": &secret},
		gatewayService: &corev1.Service{
			ObjectMeta: metav1.ObjectMeta{
				Name:      "istio-ingressgateway",
				Namespace: "istio-system",
			},
			Spec: corev1.ServiceSpec{
				Selector: selector,
			},
		},
		wantErr: true,
	}}

	for _, tc := range testCases {
		ctx, cancel, _ := rtesting.SetupFakeContextWithCancel(t)
		defer cancel()
		svcLister := serviceLister(ctx, tc.gatewayService)
		ctx = config.ToContext(context.Background(), &config.Config{
			Istio: &config.Istio{
				IngressGateways: []config.Gateway{{
					Name:       networking.KnativeIngressGateway,
					ServiceURL: fmt.Sprintf("%s.%s.svc.cluster.local", tc.gatewayService.Name, tc.gatewayService.Namespace),
				}},
			},
			Network: &network.Config{
				HTTPProtocol: network.HTTPEnabled,
			},
		})
		t.Run(tc.name, func(t *testing.T) {
			got, err := MakeWildcardGateways(ctx, tc.wildcardSecrets, svcLister)
			if (err != nil) != tc.wantErr {
				t.Fatalf("Test: %s; MakeWildcardGateways error = %v, WantErr %v", tc.name, err, tc.wantErr)
			}
			if diff := cmp.Diff(tc.want, got); diff != "" {
				t.Errorf("Unexpected Gateways (-want, +got): %v", diff)
			}
		})
	}
}

func TestGatewayRef(t *testing.T) {
	gw := &v1alpha3.Gateway{
		ObjectMeta: metav1.ObjectMeta{
			Name:      "istio-ingress-gateway",
			Namespace: "knative-serving",
		},
	}
	want := corev1.ObjectReference{
		APIVersion: "networking.istio.io/v1alpha3",
		Kind:       "Gateway",
		Name:       "istio-ingress-gateway",
		Namespace:  "knative-serving",
	}
	got := GatewayRef(gw)
	if diff := cmp.Diff(want, got); diff != "" {
		t.Fatalf("GatewayRef failed. diff %s", diff)
	}
}

func TestGetQualifiedGatewayNames(t *testing.T) {
	gateways := []*v1alpha3.Gateway{{
		ObjectMeta: metav1.ObjectMeta{
			Name:      "istio-ingress-gateway",
			Namespace: "knative-serving",
		},
	}}
	want := []string{"knative-serving/istio-ingress-gateway"}
	if got := GetQualifiedGatewayNames(gateways); cmp.Diff(want, got) != "" {
		t.Fatalf("GetQualifiedGatewayNames failed. Want: %v, got: %v", want, got)
	}
}

func TestMakeIngressTLSGateways(t *testing.T) {
	cases := []struct {
		name           string
		ia             *v1alpha1.Ingress
		originSecrets  map[string]*corev1.Secret
		gatewayService *corev1.Service
		want           []*v1alpha3.Gateway
		wantErr        bool
	}{{
		name:          "happy path: secret namespace is the different from the gateway service namespace",
		ia:            &ingressResource,
		originSecrets: originSecrets,
		gatewayService: &corev1.Service{
			ObjectMeta: metav1.ObjectMeta{
				Name:      "istio-ingressgateway",
				Namespace: "istio-system",
			},
			Spec: corev1.ServiceSpec{
				Selector: selector,
			},
		},
		want: []*v1alpha3.Gateway{{
			ObjectMeta: metav1.ObjectMeta{
				Name:            fmt.Sprintf("ingress-%d", adler32.Checksum([]byte("istio-system/istio-ingressgateway"))),
				Namespace:       "test-ns",
				OwnerReferences: []metav1.OwnerReference{*kmeta.NewControllerRef(&ingressResource)},
				Labels: map[string]string{
					networking.IngressLabelKey: "ingress",
				},
			},
			Spec: istiov1alpha3.Gateway{
				Selector: selector,
				Servers: []*istiov1alpha3.Server{{
					Hosts: []string{"host1.example.com"},
					Port: &istiov1alpha3.Port{
						Name:     "test-ns/ingress:0",
						Number:   443,
						Protocol: "HTTPS",
					},
					Tls: &istiov1alpha3.ServerTLSSettings{
						Mode:              istiov1alpha3.ServerTLSSettings_SIMPLE,
						ServerCertificate: corev1.TLSCertKey,
						PrivateKey:        corev1.TLSPrivateKeyKey,
						CredentialName:    targetSecret(&secret, &ingressResource),
					},
<<<<<<< HEAD
=======
				}, {
					Hosts: []string{"host1.example.com"},
					Port: &istiov1alpha3.Port{
						Name:     httpServerPortName,
						Number:   80,
						Protocol: "HTTP",
					},
>>>>>>> 82cff10a
				}},
			},
		}},
	}, {
		name:          "happy path: secret namespace is the same as the gateway service namespace",
		ia:            &ingressResource,
		originSecrets: originSecrets,
		// The namespace of gateway service is the same as the secrets.
		gatewayService: &corev1.Service{
			ObjectMeta: metav1.ObjectMeta{
				Name:      "istio-ingressgateway",
				Namespace: system.Namespace(),
			},
			Spec: corev1.ServiceSpec{
				Selector: selector,
			},
		},
		want: []*v1alpha3.Gateway{{
			ObjectMeta: metav1.ObjectMeta{
				Name:            fmt.Sprintf("ingress-%d", adler32.Checksum([]byte(system.Namespace()+"/istio-ingressgateway"))),
				Namespace:       "test-ns",
				OwnerReferences: []metav1.OwnerReference{*kmeta.NewControllerRef(&ingressResource)},
				Labels: map[string]string{
					networking.IngressLabelKey: "ingress",
				},
			},
			Spec: istiov1alpha3.Gateway{
				Selector: selector,
				Servers: []*istiov1alpha3.Server{{
					Hosts: []string{"host1.example.com"},
					Port: &istiov1alpha3.Port{
						Name:     "test-ns/ingress:0",
						Number:   443,
						Protocol: "HTTPS",
					},
					Tls: &istiov1alpha3.ServerTLSSettings{
						Mode:              istiov1alpha3.ServerTLSSettings_SIMPLE,
						ServerCertificate: corev1.TLSCertKey,
						PrivateKey:        corev1.TLSPrivateKeyKey,
						CredentialName:    secret.Name,
					},
<<<<<<< HEAD
=======
				}, {
					Hosts: []string{"host1.example.com"},
					Port: &istiov1alpha3.Port{
						Name:     httpServerPortName,
						Number:   80,
						Protocol: "HTTP",
					},
>>>>>>> 82cff10a
				}},
			},
		}},
	}, {
		name:          "error to make gateway because of incorrect originSecrets",
		ia:            &ingressResource,
		originSecrets: map[string]*corev1.Secret{},
		gatewayService: &corev1.Service{
			ObjectMeta: metav1.ObjectMeta{
				Name:      "istio-ingressgateway",
				Namespace: "istio-system",
			},
			Spec: corev1.ServiceSpec{
				Selector: selector,
			},
		},
		wantErr: true,
	}}

	for _, c := range cases {
		ctx, cancel, _ := rtesting.SetupFakeContextWithCancel(t)
		defer cancel()
		svcLister := serviceLister(ctx, c.gatewayService)
		ctx = config.ToContext(context.Background(), &config.Config{
			Istio: &config.Istio{
				IngressGateways: []config.Gateway{{
					Name:       networking.KnativeIngressGateway,
					ServiceURL: fmt.Sprintf("%s.%s.svc.cluster.local", c.gatewayService.Name, c.gatewayService.Namespace),
				}},
			},
			Network: &network.Config{
				HTTPProtocol: network.HTTPEnabled,
			},
		})
		t.Run(c.name, func(t *testing.T) {
			got, err := MakeIngressTLSGateways(ctx, c.ia, c.ia.Spec.TLS, c.originSecrets, svcLister)
			if (err != nil) != c.wantErr {
				t.Fatalf("Test: %s; MakeIngressTLSGateways error = %v, WantErr %v", c.name, err, c.wantErr)
			}
			if diff := cmp.Diff(c.want, got); diff != "" {
				t.Errorf("Unexpected Gateways (-want, +got): %v", diff)
			}
		})
	}
}

func serviceLister(ctx context.Context, svcs ...*corev1.Service) corev1listers.ServiceLister {
	fake := fakekubeclient.Get(ctx)
	informer := fakeserviceinformer.Get(ctx)

	for _, svc := range svcs {
		fake.CoreV1().Services(svc.Namespace).Create(svc)
		informer.Informer().GetIndexer().Add(svc)
	}

	return informer.Lister()
}

func TestGatewayName(t *testing.T) {
	svc := &corev1.Service{
		ObjectMeta: metav1.ObjectMeta{
			Name:      "gateway",
			Namespace: "istio-system",
		},
	}
	ingress := &v1alpha1.Ingress{
		ObjectMeta: metav1.ObjectMeta{
			Name:      "ingress",
			Namespace: "default",
		},
	}

	want := fmt.Sprintf("ingress-%d", adler32.Checksum([]byte("istio-system/gateway")))
	got := GatewayName(ingress, svc)
	if got != want {
		t.Errorf("Unexpected gateway name. want %q, got %q", want, got)
	}
}<|MERGE_RESOLUTION|>--- conflicted
+++ resolved
@@ -754,16 +754,6 @@
 						PrivateKey:        corev1.TLSPrivateKeyKey,
 						CredentialName:    targetSecret(&secret, &ingressResource),
 					},
-<<<<<<< HEAD
-=======
-				}, {
-					Hosts: []string{"host1.example.com"},
-					Port: &istiov1alpha3.Port{
-						Name:     httpServerPortName,
-						Number:   80,
-						Protocol: "HTTP",
-					},
->>>>>>> 82cff10a
 				}},
 			},
 		}},
@@ -805,16 +795,6 @@
 						PrivateKey:        corev1.TLSPrivateKeyKey,
 						CredentialName:    secret.Name,
 					},
-<<<<<<< HEAD
-=======
-				}, {
-					Hosts: []string{"host1.example.com"},
-					Port: &istiov1alpha3.Port{
-						Name:     httpServerPortName,
-						Number:   80,
-						Protocol: "HTTP",
-					},
->>>>>>> 82cff10a
 				}},
 			},
 		}},
